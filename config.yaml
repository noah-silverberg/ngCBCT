
# PD Training settings
PD_settings:
  training: true # Whether to train the PD model
  training_app: "train_app_MK6_numpy.TrainingApp"
  epochs: 20 # Number of epochs for PD training
  learning_rate: 1e-3  # Either float or list (if the list is shorter than the number of epochs, the last value is used for the rest of the epochs)
  network_name: "IResNet"  # Network name for PD CNN (see network_instance.py)
  network_kwargs: {}  # Additional keyword arguments for the network (e.g., {'p': 0.5} for dropout)
  model_version: "MK7" # Unique model name (note: you can have the same name for an image domain model)
  batch_size: 8 # Batch size for PD training
  optimizer: "NAdam" # Optimizer for PD training (SGD, Adam, or NAdam)
  num_workers: 0 # Number of workers for data loading (0 means only the main process will load data)
  shuffle: true # Whether to shuffle the data at the beginning of each epoch
  grad_clip: true # Whether to clip gradients during PD training
  grad_max: 0.01  # Only used if grad_clip is True
  betas_NAdam: (0.9, 0.999)  # Only for NAdam, otherwise ignored
  momentum_decay_NAdam: 4e-4  # Only for NAdam, otherwise ignored
  momentum_SGD: 0.99  # Only for SGD, otherwise ignored
  weight_decay_SGD: 1e-8  # Only for SGD, otherwise ignored
  checkpoint_save_step: 5  # Save checkpoint every N epochs
  tensor_board: false  # Whether to use TensorBoard for PD training
  tensor_board_comment: ""  # If using TensorBoard, a comment suffix
  train_at_inference: false  # Whether to put the model in training mode during inference (e.g., for MC dropout)
  ensemble_size: 1 # Number of models to train
  scan_type: "HF" # Scan type for PD training (HF or FF) -- make sure it matches the aggregated data
  passthrough_count: 1 #  The number of passthroughs to use when creating outputs for the model (for deterministic models 1, for probabilistic you'll probably want >1)

  # Ignore -- not used for PD training (just have to be defined)
  input_type: null

# ID training settings
ID_settings:
  training: true
  training_app: "train_app_MK6_numpy.TrainingApp"
  epochs: 50
  learning_rate: 1e-3
  network_name: "IResNet"
  network_kwargs: {}
  model_version: "MK7"
  batch_size: 8
  optimizer: "NAdam"
  num_workers: 0
  shuffle: true
  grad_clip: true
  grad_max: 0.01
  betas_NAdam: (0.9, 0.999)
  momentum_decay_NAdam: 4e-4
  momentum_SGD: 0.99
  weight_decay_SGD: 1e-8
  checkpoint_save_step: 10
  tensor_board: false
  tensor_board_comment: ""
  train_at_inference: false
  ensemble_size: 1
  scan_type: "HF"
<<<<<<< HEAD
  input_type: "FDK" # Input type for ID training (FDK or PL or a specific PD model name)
=======
  input_type: "MK7" # Input type for ID training, i.e., PL or some trained & reconstructed PD model name
  input_type_match_ensemble: true # When training an ensemble, whether the input type should have an extra identifier (e.g., _01) which matches the ID model name
  passthrough_count: 1
>>>>>>> 00cc1838
<|MERGE_RESOLUTION|>--- conflicted
+++ resolved
@@ -54,10 +54,6 @@
   train_at_inference: false
   ensemble_size: 1
   scan_type: "HF"
-<<<<<<< HEAD
-  input_type: "FDK" # Input type for ID training (FDK or PL or a specific PD model name)
-=======
   input_type: "MK7" # Input type for ID training, i.e., PL or some trained & reconstructed PD model name
   input_type_match_ensemble: true # When training an ensemble, whether the input type should have an extra identifier (e.g., _01) which matches the ID model name
-  passthrough_count: 1
->>>>>>> 00cc1838
+  passthrough_count: 1