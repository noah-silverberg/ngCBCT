--- conflicted
+++ resolved
@@ -525,20 +525,12 @@
                 # 3. Aggregate and save the reconstructions from the file paths
                 st = self.scans_agg_train[0][2]  # all scans have the same type
                 ng_agg_train_path = self.files.get_images_aggregate_filepath(input_type, "TRAIN", gated=False)
-<<<<<<< HEAD
-                aggregate_saved_recons(ng_train_paths, out_path=ng_agg_train_path)
-=======
                 aggregate_saved_recons(ng_train_paths, augment=False, out_path=ng_agg_train_path, scan_type=st)
->>>>>>> 5ee9f59d
                 logger.info(f"Aggregated and saved training data for epoch {epoch_ndx}.")
 
                 # 4. Aggregate and save the validation reconstructions
                 ng_agg_val_path = self.files.get_images_aggregate_filepath(input_type, "VALIDATION", gated=False)
-<<<<<<< HEAD
-                aggregate_saved_recons(ng_val_paths, out_path=ng_agg_val_path)
-=======
                 aggregate_saved_recons(ng_val_paths, augment=False, out_path=ng_agg_val_path, scan_type=st)
->>>>>>> 5ee9f59d
                 logger.info(f"Aggregated and saved validation data for epoch {epoch_ndx}.")
 
                 # 5. Initialize the training dataloader using the file we just created
